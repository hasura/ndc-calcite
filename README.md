--- conflicted
+++ resolved
@@ -1,345 +1,3 @@
-<<<<<<< HEAD
-# NDC Calcite
-
-This repository contains an adapter that is metadata configurable to support approximately 40 data sources.
-
-Approximately 15 files-based data sources, and 25 JDBC based data sources.
-
-## Temporary Instructions - For Getting Started as a Developer with this repo.
-
-### Clone the repo && the subrepo
-
-This adapter is based on a forked version of Calcite (the sub-repo)
-
-```shell
- git clone --recurse-submodules https://github.com/hasura/ndc-calcite.git calcite-connector
- cd calcite-connector
- git checkout main
-```
-
-Note - this is somewhat simplified - because everything is in the "main" branch. I'll let you research how to manage
-the primary and sub-branch on your own!
-
-### Build the Java project
-
-The project will require jdk 21 and maven. You need to have those installed first.
-
-This is the JNI for calcite. It handles the Calcite to Rust handoff.
-
-You can build it like this.
-
-```shell
-cd calcite-rs-jni
-chmod +x *.sh
-./build.sh
-```
-
-This will build the Java jars that the Rust project (at the root of this mono-repo) requires.
-
-### Build the Connector and CLI Plugin
-
-```shell
-cd ..
-cargo build --bin ndc-calcite --bin ndc-calcite-cli
-```
-
-### Test the file adapter
-
-**Note** - Run it to perform the test.
-
-```shell
-./test.sh file # run the tests
-```
-
-## Instruction for Testing with a Supergraph using Docker
-
-**NOTE Perform all of these operations from the root of the repo!!!**
-
-### Build the docker image
-
-```shell
-./build-local.sh
-```
-
-### Create a Supergraph
-
-```shell
-ddn supergraph init test-connector
-cd test-connector
-```
-
-### Create a connector under default subgraph "app"
-
-```shell
-mkdir ./app/connector
-ddn connector-link add calcite --configure-connector-token secret --configure-host http://local.hasura.dev:8081 --subgraph app/subgraph.yaml --target-env-file .env
-```
-
-### Add metadata to the connector
-
-This script is one-and-done, you can't redo without resetting back to prior state.
-You might consider, committing before running this, to facilitate a rollback.
-
-```shell
-../cli.sh ./app/connector/calcite 8081 secret
-```
-
-### Optional Revise Calcite Adapter
-
-This will setup a SQLite connector. If you want to change the connector DO IT NOW. Go
-to `app/connector/calcite/models/model.json` and revise the schema(s).
-Look at the sample models for ideas, or, get more details
-from [Apache Calcite](https://calcite.apache.org/docs/adapter.html).
-
-```shell
-../cli-update-model.sh ./app/connector/calcite
-```
-
-### Start supergraph
-
-This is to facilitate the introspection. Introspection will not work offline
-with `ddn connect-link add-all`, without the connector being in connector hub.
-(That's a guess, since I can't prove it.)
-
-```shell
-HASURA_DDN_PAT=$(ddn auth print-pat) docker compose --env-file .env up --build --watch
-```
-
-### Introspect
-
-```shell
-ddn connector-link update calcite --add-all-resources --subgraph app/subgraph.yaml
-```
-
-### Build supergraph
-
-```shell
-ddn supergraph build local
-```
-
-### View in console
-
-[Click here to launch Console View](https://console.hasura.io/local/graphql?url=http://localhost:3000)
-
-### Execute a query
-
-```graphql
-query MyQuery {
-  albums(limit: 10) {
-    title
-    artist {
-      name
-    }
-  }
-}
-```
-
-And you should see this:
-
-```json
-{
-  "data": {
-    "albums": [
-      {
-        "title": "For Those About To Rock We Salute You",
-        "artist": {
-          "name": "AC/DC"
-        }
-      },
-      {
-        "title": "Balls to the Wall",
-        "artist": {
-          "name": "Accept"
-        }
-      },
-      {
-        "title": "Restless and Wild",
-        "artist": {
-          "name": "Accept"
-        }
-      },
-      {
-        "title": "Let There Be Rock",
-        "artist": {
-          "name": "AC/DC"
-        }
-      },
-      {
-        "title": "Big Ones",
-        "artist": {
-          "name": "Aerosmith"
-        }
-      },
-      {
-        "title": "Jagged Little Pill",
-        "artist": {
-          "name": "Alanis Morissette"
-        }
-      },
-      {
-        "title": "Facelift",
-        "artist": {
-          "name": "Alice In Chains"
-        }
-      },
-      {
-        "title": "Warner 25 Anos",
-        "artist": {
-          "name": "Antônio Carlos Jobim"
-        }
-      },
-      {
-        "title": "Plays Metallica By Four Cellos",
-        "artist": {
-          "name": "Apocalyptica"
-        }
-      },
-      {
-        "title": "Audioslave",
-        "artist": {
-          "name": "Audioslave"
-        }
-      }
-    ]
-  }
-}
-```
-
-## Instructions for Testing with Supergraph using a standalone connector instance
-
-**NOTE Perform all of these operations from the root of the repo!!!**
-
-### Generate the configuration of a connector
-
-Running the below step will generate the configuration for the connector
-in a folder called `connector-context` within the adapter's folder.
-
-
-```shell
-./run-connector-update.sh file
-```
-
-
-### Start the standalone instance
-
-To start the connector of a specific adapter, run the following command:
-
-```shell
-./run-connector-local.sh file
-```
-
-Make sure that you generate the configuration of the connector first before
-you run the connector.
-
-You can start any adapter by using the names of the adapter with the `./adapters` directory.
-
-### Create a Supergraph
-
-```shell
-ddn supergraph init test-connector
-cd test-connector
-```
-
-### Create the connector HML file
-
-```shell
-ddn connector-link add calcite --configure-host http://local.hasura.dev:8080
-sed -i.bak -e '11,13d' ./app/metadata/calcite.hml
-```
-
-### Start the Supergraph
-
-```shell
-ddn run docker-start
-```
-
-### Introspect and add all resources
-
-```shell
-ddn connector-link update calcite --add-all-resources
-```
-
-### Build the Supergraph
-
-```shell
-ddn supergraph build local
-```
-
-### Restart the Supergraph
-
-```shell
-docker compose down
-ddn run docker-start
-```
-
-### View in console
-
-[Click here to launch Console View](https://console.hasura.io/local/graphql?url=http://localhost:3000)
-
-# Data File Formats
-
-| **Format**  | **Adapter Status** | **Notes**                           | **Current Status** | **Market Position** | **Primary Use Case** | **Notable Features**      | **Company** | **Initial Release** | **Latest Major Update** | **Community Support** | **Commercial Support** |
-|-------------|--------------------|-------------------------------------|--------------------|---------------------|----------------------|---------------------------|-------------|---------------------|-------------------------|-----------------------|------------------------|
-| **Arrow**   | Tested             | file mount                          | Growing            | Niche               | In-Memory Analytics  | High Performance          | Apache      | 2016                | 2023                    | High                  | High                   |
-| **CSV**     | Tested             | s3, http, file mount, redis caching | Stable             | Mainstream          | Data Exchange        | Simple, Widely Supported  | N/A         | 1970s               | N/A                     | High                  | High                   |
-| **JSON**    | Tested             | s3, http, file mount, redis caching | Stable             | Mainstream          | Data Exchange        | Flexible, Human-Readable  | N/A         | 2000s               | N/A                     | High                  | High                   |
-| **XLSX**    | Tested             | s3, http, file mount, redis caching | Stable             | Mainstream          | Data Exchange        | Spreadsheet Format        | Microsoft   | 2007                | 2023                    | High                  | High                   |
-| **AVRO**    | Not Interested     |                                     | Stable             | Niche               | Data Serialization   | Schema Evolution, Compact | Apache      | 2009                | 2023                    | Moderate              | Moderate               |
-| **Parquet** | Tested             | file mount (s3 could be added)      | Growing            | Growing             | Big Data Analytics   | Columnar, Compression     | Apache      | 2013                | 2023                    | High                  | High                   |
-
-## Additional Notes
-
-All projection, filtering and sorting are handled in memory.
-This means that the entire file is read into memory, and then operated on as a table scan.
-Wide tables - with narrow projections may not perform as well as expected.
-Large tables may not perform well.
-
-# Databases
-
-| **Database**   | Adapter Status | **Current Status** | **Market Position** | **Primary Use Case** | **Notable Features**     | **Company**         | **Initial Release** | **Latest Major Update** | **Community Support** | **Commercial Support** |
-|----------------|----------------|--------------------|---------------------|----------------------|--------------------------|---------------------|---------------------|-------------------------|-----------------------|------------------------|
-| **Cassandra**  | Tested         | Growing            | Mainstream          | NoSQL                | High Scalability         | Apache              | 2008                | 2023                    | High                  | High                   |
-| **Druid**      |                | Growing            | Niche               | Real-time Analytics  | Real-time Data Ingestion | Apache              | 2015                | 2023                    | High                  | High                   |
-| **Geode**      |                | Growing            | Niche               | In-Memory Data Grid  | Distributed              | Apache              | 2002                | 2023                    | High                  | High                   |
-| **InnoDB**     |                | Stable             | Mainstream          | OLTP                 | Transactional            | Oracle              | 2000                | 2023                    | High                  | High                   |
-| **Redis**      |                | Growing            | Mainstream          | In-Memory Data Store | High Performance         | Redis Labs          | 2009                | 2023                    | High                  | High                   |
-| **Solr**       |                | Stable             | Niche               | Search               | Full-Text Search         | Apache              | 2004                | 2023                    | High                  | High                   |
-| **Spark**      | Interesting    | Growing            | Mainstream          | Big Data Processing  | Distributed Processing   | Apache              | 2014                | 2023                    | High                  | High                   |
-| **Splunk**     |                | Growing            | Mainstream          | Log Management       | Real-time Insights       | Splunk              | 2003                | 2023                    | High                  | High                   |
-| **Kafka**      |                | Growing            | Mainstream          | Stream Processing    | High Throughput          | Apache              | 2011                | 2023                    | High                  | High                   |
-| **SQLite**     | Tested         | Stable             | Mainstream          | Embedded Database    | Lightweight              | SQLite Consortium   | 2000                | 2023                    | High                  | High                   |
-| **Netezza**    | Not Interested | Declining          | Niche               | Data Warehousing     | High Performance         | IBM                 | 2000s               | 2022                    | Moderate              | Moderate               |
-| **Redshift**   | Tested         | Growing            | Mainstream          | Data Warehousing     | Scalable                 | Amazon              | 2012                | 2023                    | High                  | High                   |
-| **Infobright** | Not Interested | Abandoned          | Niche               | Analytics            | Columnar Storage         | Infobright          | 2005                | 2014                    | Low                   | None                   |
-| **TeraData**   | Interesting    | Stable             | Mainstream          | Data Warehousing     | High Scalability         | Teradata            | 1979                | 2023                    | High                  | High                   |
-| **Vertica**    | Interesting    | Growing            | Mainstream          | Analytics            | Columnar Storage         | Micro Focus         | 2005                | 2023                    | High                  | High                   |
-| **Sybase**     | Tested         | Stable             | Mainstream          | OLTP                 | Cross-Platform           | SAP                 | 1980s               | 2023                    | Moderate              | High                   |
-| **StarRocks**  | Interesting    | Growing            | Niche               | Data Warehousing     | High Performance         | StarRocks           | 2020                | 2023                    | High                  | High                   |
-| **Snowflake**  | Dup            | Growing            | Mainstream          | Data Warehousing     | Serverless               | Snowflake           | 2014                | 2023                    | High                  | High                   |
-| **Databricks** | Tested         | Growing            | Mainstream          | Data Warehousing     | Unified Analytics        | Databricks          | 2013                | 2023                    | High                  | High                   |
-| **Presto**     |                | Growing            | Mainstream          | SQL Query Engine     | SQL on Hadoop            | PrestoDB            | 2013                | 2023                    | High                  | High                   |
-| **Pig**        | Not Interested | Declining          | Niche               | HDFS Map-Reduce      | Map-Reduce               | Apache              | 2006                | 2023                    | High                  | High                   |
-| **Trino**      | Tested         | Growing            | Mainstream          | SQL Query Engine     | SQL on Hadoop            | PrestoDB            | 2013                | 2023                    | High                  | High                   |
-| **InterBase**  |                | Stable             | Niche               | OLTP                 | Cross-Platform           | Embarcadero         | 1980s               | 2023                    | Moderate              | High                   |
-| **Ingres**     | Not Interested | Declining          | Niche               | OLTP                 | Open Source              | Actian              | 1980s               | 2022                    | Low                   | Moderate               |
-| **Informix**   |                | Stable             | Niche               | OLTP                 | High Availability        | IBM                 | 1980s               | 2023                    | Moderate              | High                   |
-| **HSQLDB**     | Not Interested | Declining          | Niche               | OLTP                 | Lightweight              | HSQLDB              | 2001                | 2023                    | Low                   | Moderate               |
-| **HIVE**       | Tested         | Stable             | Mainstream          | SQL Query Engine     | JDBC                     | Apache              | 2010                | 2023                    | High                  | High                   |
-| **H2**         | Tested         | Stable             | Niche               | OLTP                 | Lightweight              | H2                  | 2004                | 2023                    | High                  | High                   |
-| **DB2**        | Tested         | Stable             | Mainstream          | OLTP                 | High Performance         | IBM                 | 1983                | 2023                    | High                  | High                   |
-| **Access**     | Interesting    | Stable             | Mainstream          | OLTP                 | User-friendly            | Microsoft           | 1992                | 2023                    | High                  | High                   |
-| **Exasol**     |                | Growing            | Mainstream          | Analytics            | High Performance         | Exasol              | 2000                | 2023                    | High                  | High                   |
-| **Firebolt**   |                | Growing            | Mainstream          | Analytics            | High Performance         | Firebolt            | 2020                | 2023                    | High                  | High                   |
-| **SQLStream**  |                | Growing            | Mainstream          | Stream Processing    | Real-time Analytics      | SQLstream           | 2009                | 2023                    | Moderate              | Moderate               |
-| **Jethro**     | Not Interested | Declining          | Niche               | Analytics            | High Performance         | JethroData          | 2015                | 2020                    | Low                   | Moderate               |
-| **Firebird**   |                | Stable             | Niche               | OLTP                 | Open Source              | Firebird Foundation | 2000                | 2023                    | High                  | High                   |
-| **BigQuery**   | Dup/Tested     | Growing            | Mainstream          | Analytics            | Serverless               | Google              | 2010                | 2023                    | High                  | High                   |
-| **Clickhouse** | Dup            | Growing            | Mainstream          | Analytics            | Columnar Storage         | Yandex              | 2016                | 2023                    | High                  | High                   |
-| **Oracle**     | Dup            | Stable             | Mainstream          | Database             | High Performance         | Oracle              | 1979                | 2023                    | High                  | High                   |
-| **PostgreSQL** | Dup/Tested     | Growing            | Mainstream          | Database             | Open Source              | PostgreSQL          | 1996                | 2023                    | High                  | High                   |
-| **MySQL**      | Dup?           | Growing            | Mainstream          | Database             | Open Source              | Oracle              | 1995                | 2023                    | High                  | High                   |
-| **MS SQL**     | Dup?           | Stable             | Mainstream          | Database             | High Performance         | Microsoft           | 1989                | 2023                    | High                  | High                   |
-=======
 # Hasura Integration Suite
 
 Tools for integrating with Hasura Data Delivery Network (DDN) in three key ways:
@@ -467,5 +125,4 @@
 For support options:
 - File issues on the respective GitHub repositories
 - Contact Hasura support at support@hasura.io for commercial support
-- Join the community discussions on calcite.apache.org/community/
->>>>>>> b8388ec1
+- Join the community discussions on calcite.apache.org/community/