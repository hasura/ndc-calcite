//! # Connector Definition
//!
//! Provides HTTP server paths for required NDC functions. Connecting
//! the request to the underlying code and providing the result.
//!
use async_trait::async_trait;
use dotenv;
use http::status::StatusCode;
use jni::objects::GlobalRef;
use regex::Regex;
use ndc_calcite_values::values::CONFIGURATION_FILENAME;
use ndc_models as models;
use ndc_models::{Capabilities, CollectionName, VariableName};
use ndc_sdk::connector::{Connector, ConnectorSetup, ErrorResponse, Result};
use ndc_sdk::json_response::JsonResponse;
use serde_json::Value;
use std::collections::BTreeMap;
use std::ffi::OsStr;
use std::path::{Path, PathBuf};
use std::{env, fs};

use tracing::Instrument;
use tracing::{event, info_span, span, Level, Span};

use crate::capabilities::calcite_capabilities;
use crate::query::{ExplainResponse, QueryPlan};
use ndc_calcite_schema::calcite::Model;
use ndc_calcite_schema::jvm::{get_jvm, init_jvm};
use ndc_calcite_schema::schema::get_schema as retrieve_schema;
use ndc_calcite_schema::version5::ParsedConfiguration;

use crate::calcite::CalciteError;
use crate::{calcite, query};

#[derive(Clone, Default, Debug)]
pub struct Calcite {}

#[derive(Clone, Debug)]
pub struct CalciteState {
    pub calcite_ref: GlobalRef,
}

#[tracing::instrument(skip(config, coll, query, vars, state), level=Level::INFO)]
fn handle_query(
    config: &ParsedConfiguration,
    coll: &CollectionName,
    query: &models::Query,
    vars: &Option<Vec<BTreeMap<VariableName, Value>>>,
    state: &CalciteState,
    explain: bool,
) -> Result<Vec<models::RowSet>> {
    let plan = query::generate_query_plan(config, coll, query, vars, state, explain)?;
    query::execute_query_plan(&state.calcite_ref, plan)
}

const CONFIG_ERROR_MSG: &str = "Could not find model file.";

fn has_yaml_extension(filename: &str) -> bool {
    let path = Path::new(filename);
    match path.extension().and_then(OsStr::to_str) {
        Some("yml") | Some("yaml") => true,
        _ => false,
    }
}

#[async_trait]
impl ConnectorSetup for Calcite {
    type Connector = Self;

    #[tracing::instrument(skip(configuration_dir))]
    async fn parse_configuration(
        &self,
        configuration_dir: impl AsRef<Path> + Send,
    ) -> Result<<Self as Connector>::Configuration> {
        let span = span!(Level::INFO, "parse_configuration");
        dotenv::dotenv().ok();

        fn get_config_file_path(configuration_dir: impl AsRef<Path> + Send) -> PathBuf {
            configuration_dir.as_ref().join(CONFIGURATION_FILENAME)
        }

        fn configure_path(span: Span, configuration_dir: &(impl AsRef<Path> + Send)) {
            span.record(
                "configuration_dir",
                format!("{:?}", configuration_dir.as_ref().display()),
            );
        }

        fn parse_json<T: Connector<Configuration = ParsedConfiguration>>(
            json_str: String,
        ) -> Result<T::Configuration> {
            let mut json_object: ParsedConfiguration =
                serde_json::from_str(&json_str).map_err(|err| ErrorResponse::from_error(err))?;

            update_model(&mut json_object)?;

            Ok(json_object)
        }

        fn update_model(json_object: &mut ParsedConfiguration) -> Result<()> {
            let model_file_path = json_object
                .model_file_path
                .clone()
                .or_else(|| env::var("MODEL_FILE").ok())
                .ok_or(ErrorResponse::new(
                    StatusCode::from_u16(500).unwrap(),
                    CONFIG_ERROR_MSG.to_string(),
                    Value::String(String::new()),
                ))?;

            let mut models = fs::read_to_string(model_file_path.clone()).unwrap();

            for (key, value) in std::env::vars() {
                let env_var_identifier = format!("${{{}}}", key);
                models = models.replace(&env_var_identifier, &value);
            }

            // Create a regex pattern to match `${*}`
            let re = Regex::new(r"\$\{.*?\}").unwrap();
            // check if there is any placeholder left in the model file, which means
            // there is an extra env var which is not allowed in the metadata or there is
            // a mismatch between the two files.
            let final_model_string = if re.is_match(&models) {
                Err(ErrorResponse::from_error(
                    std::io::Error::new(std::io::ErrorKind::Other, "Some environment variable placeholders are not updated in the model file")
                ))
            } else {
                Ok(&models)
            }?;

            if has_yaml_extension(&model_file_path.clone()) {
<<<<<<< HEAD
                let model_object: Model =
                    serde_yaml::from_str(&models).map_err(ErrorResponse::from_error)?;
                json_object.model = Some(model_object);
            } else {
                let model_object: Model =
                    serde_json::from_str(&models).map_err(ErrorResponse::from_error)?;
=======
                let model_object: Model = serde_yaml::from_str(final_model_string)
                    .map_err(ErrorResponse::from_error)?;
                json_object.model = Some(model_object);
            } else {
                let model_object: Model = serde_json::from_str(final_model_string)
                    .map_err(ErrorResponse::from_error)?;
>>>>>>> fc2ef1e8
                json_object.model = Some(model_object);
            }

            Ok(())
        }

        configure_path(span, &configuration_dir);
        match fs::read_to_string(get_config_file_path(configuration_dir)) {
            Ok(file_content) => parse_json::<Self>(file_content),
            Err(err) => Err(ErrorResponse::from_error(err)),
        }
    }

    async fn try_init_state(
        &self,
        configuration: &<Self as Connector>::Configuration,
        _metrics: &mut prometheus::Registry,
    ) -> Result<<Self as Connector>::State> {
        init_state(configuration)
    }
}

#[async_trait]
impl Connector for Calcite {
    type Configuration = ParsedConfiguration;
    type State = CalciteState;

    fn fetch_metrics(_configuration: &Self::Configuration, _state: &Self::State) -> Result<()> {
        Ok(())
    }

    async fn get_health_readiness(
        _configuration: &Self::Configuration,
        _state: &Self::State,
    ) -> Result<()> {
        Ok(())
    }

    async fn get_capabilities() -> Capabilities {
        calcite_capabilities().capabilities
    }

    async fn get_schema(
        configuration: &Self::Configuration,
    ) -> Result<JsonResponse<models::SchemaResponse>> {
        async {
            info_span!("inside tracing Calcite");
        }
        .instrument(info_span!("tracing Calcite"))
        .await;
        dotenv::dotenv().ok();
        let calcite;
        let calcite_ref;
        {
            let java_vm = get_jvm(false).lock().unwrap();
            let mut env = java_vm.attach_current_thread_as_daemon().unwrap();
            calcite = calcite::create_query_engine(configuration, &mut env).or(Err(
                ErrorResponse::from_error(CalciteError {
                    message: String::from("Failed to lock JVM"),
                }),
            ))?;
            let env = java_vm.attach_current_thread_as_daemon().unwrap();
            calcite_ref = env.new_global_ref(calcite).unwrap();
        }

        let schema = retrieve_schema(configuration, calcite_ref);
        match schema {
            Ok(schema) => Ok(JsonResponse::from(schema)),
            Err(_) => Err(ErrorResponse::new(
                StatusCode::from_u16(500).unwrap(),
                "Problem getting schema.".to_string(),
                Value::String("".to_string()),
            )),
        }
    }

    async fn query_explain(
        configuration: &Self::Configuration,
        state: &Self::State,
        request: models::QueryRequest,
    ) -> Result<JsonResponse<models::ExplainResponse>> {
        let variable_sets = request.variables;
        let mut details: BTreeMap<String, String> = BTreeMap::new();
        let plan = query::generate_query_plan(
            &configuration,
            &request.collection,
            &request.query,
            &variable_sets,
            state,
            true,
        )?;
        let QueryPlan {
            aggregate_query,
            row_query,
            ..
        } = &plan;

        if let Some(aggregate) = aggregate_query {
            details.insert("aggregate_query".to_string(), aggregate.to_string());
        }

        if let Some(row) = row_query.as_ref() {
            details.insert("row_query".to_string(), row.clone());
        }

        let ExplainResponse {
            rows_explain,
            aggregates_explain,
        } = query::explain_query_plan(state.calcite_ref.clone(), plan)?;

        if let Some(aggregate) = aggregates_explain {
            details.insert("aggregates_explain".to_string(), aggregate);
        }

        if let Some(row) = rows_explain {
            details.insert("rows_explain".to_string(), row);
        }

        let explain_response = models::ExplainResponse { details };
        Ok(JsonResponse::from(explain_response))
    }

    async fn mutation_explain(
        _configuration: &Self::Configuration,
        _state: &Self::State,
        _request: models::MutationRequest,
    ) -> Result<JsonResponse<models::ExplainResponse>> {
        todo!()
    }

    async fn mutation(
        _configuration: &Self::Configuration,
        _state: &Self::State,
        _request: models::MutationRequest,
    ) -> Result<JsonResponse<models::MutationResponse>> {
        todo!()
    }

    async fn query(
        configuration: &Self::Configuration,
        state: &Self::State,
        request: models::QueryRequest,
    ) -> Result<JsonResponse<models::QueryResponse>> {
        let variable_sets = request.variables;

        let plan = query::generate_query_plan(
            &configuration,
            &request.collection,
            &request.query,
            &variable_sets,
            state,
            false,
        )?;
        let query_response = query::execute_query_plan(&state.calcite_ref, plan);

        let row_sets = match query_response {
            Ok(row_set) => {
                event!(Level::INFO, result = "execute_query_plan was successful");
                row_set
            }
            Err(e) => {
                event!(Level::ERROR, "Error executing query: {:?}", e);
                return Err(e.into());
            }
        };

        Ok(models::QueryResponse(row_sets).into())
    }
}

fn init_state(configuration: &ParsedConfiguration) -> Result<CalciteState> {
    dotenv::dotenv().ok();
    init_jvm(
        &ndc_calcite_schema::configuration::ParsedConfiguration::Version5(configuration.clone()),
        true,
    );
    let jvm = get_jvm(true);
    match jvm.lock() {
        Ok(java_vm) => {
            let calcite;
            let calcite_ref;
            {
                let mut env = java_vm.attach_current_thread_as_daemon().unwrap();
                calcite = calcite::create_query_engine(configuration, &mut env).or(Err(
                    ErrorResponse::from_error(CalciteError {
                        message: String::from("Failed to get Calcite engine."),
                    }),
                ))?;
                let env = java_vm.attach_current_thread_as_daemon().unwrap();
                calcite_ref = env.new_global_ref(calcite).unwrap();
            }
            Ok(CalciteState { calcite_ref })
        }
        Err(_) => Err(ErrorResponse::from_error(CalciteError {
            message: "Unable to get mutex lock on JVM.".to_string(),
        })),
    }
}
#[cfg(test)]
mod tests {
    use std::path::PathBuf;

    use axum_test_helper::TestClient;
    use http::StatusCode;

    use super::*;

    #[tokio::test]
    async fn capabilities_match_ndc_spec_version() -> Result<()> {
        let manifest_dir = env!("CARGO_MANIFEST_DIR");
        let config_dir = PathBuf::from(manifest_dir).join("test_configuration");

        let state =
            ndc_sdk::default_main::init_server_state(Calcite::default(), config_dir).await?;
        let app = ndc_sdk::default_main::create_router::<Calcite>(state, None);

        let client = TestClient::new(app);
        let response = client.get("/capabilities").send().await;

        assert_eq!(response.status().as_u16(), StatusCode::OK.as_u16());

        let body: ndc_models::CapabilitiesResponse = response.json().await;
        // ideally we would get this version from `ndc_models::VERSION`
        assert_eq!(body.version, "0.1.4");
        Ok(())
    }
}<|MERGE_RESOLUTION|>--- conflicted
+++ resolved
@@ -7,12 +7,12 @@
 use dotenv;
 use http::status::StatusCode;
 use jni::objects::GlobalRef;
-use regex::Regex;
 use ndc_calcite_values::values::CONFIGURATION_FILENAME;
 use ndc_models as models;
 use ndc_models::{Capabilities, CollectionName, VariableName};
 use ndc_sdk::connector::{Connector, ConnectorSetup, ErrorResponse, Result};
 use ndc_sdk::json_response::JsonResponse;
+use regex::Regex;
 use serde_json::Value;
 use std::collections::BTreeMap;
 use std::ffi::OsStr;
@@ -121,29 +121,21 @@
             // there is an extra env var which is not allowed in the metadata or there is
             // a mismatch between the two files.
             let final_model_string = if re.is_match(&models) {
-                Err(ErrorResponse::from_error(
-                    std::io::Error::new(std::io::ErrorKind::Other, "Some environment variable placeholders are not updated in the model file")
-                ))
+                Err(ErrorResponse::from_error(std::io::Error::new(
+                    std::io::ErrorKind::Other,
+                    "Some environment variable placeholders are not updated in the model file",
+                )))
             } else {
                 Ok(&models)
             }?;
 
             if has_yaml_extension(&model_file_path.clone()) {
-<<<<<<< HEAD
                 let model_object: Model =
-                    serde_yaml::from_str(&models).map_err(ErrorResponse::from_error)?;
+                    serde_yaml::from_str(final_model_string).map_err(ErrorResponse::from_error)?;
                 json_object.model = Some(model_object);
             } else {
                 let model_object: Model =
-                    serde_json::from_str(&models).map_err(ErrorResponse::from_error)?;
-=======
-                let model_object: Model = serde_yaml::from_str(final_model_string)
-                    .map_err(ErrorResponse::from_error)?;
-                json_object.model = Some(model_object);
-            } else {
-                let model_object: Model = serde_json::from_str(final_model_string)
-                    .map_err(ErrorResponse::from_error)?;
->>>>>>> fc2ef1e8
+                    serde_json::from_str(final_model_string).map_err(ErrorResponse::from_error)?;
                 json_object.model = Some(model_object);
             }
 
